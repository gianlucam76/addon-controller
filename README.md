[![CI](https://github.com/projectsveltos/sveltos-manager/actions/workflows/main.yaml/badge.svg)](https://github.com/projectsveltos/sveltos-manager/actions)
[![Go Report Card](https://goreportcard.com/badge/github.com/projectsveltos/sveltos-manager)](https://goreportcard.com/report/github.com/projectsveltos/sveltos-manager)
[![Slack](https://img.shields.io/badge/join%20slack-%23projectsveltos-brighteen)](https://join.slack.com/t/projectsveltos/shared_invite/zt-1hraownbr-W8NTs6LTimxLPB8Erj8Q6Q)
[![License](https://img.shields.io/badge/license-Apache-blue.svg)](LICENSE)

# Sveltos

<<<<<<< HEAD
<img
src="https://raw.githubusercontent.com/projectsveltos/sveltos-manager/main/logos/logo.png" width="200">
=======
<img src="https://raw.githubusercontent.com/projectsveltos/sveltos-manager/main/logos/logo.png" width="200">
>>>>>>> 1555dac1

## What it is
Sveltos is tool for policy driven management of kubernetes resources and helm charts in [ClusterAPI](https://github.com/kubernetes-sigs/cluster-api) powered Kubernetes clusters. Sveltos provides declarative APIs to provision  features like Helm charts, ingress controllers, CNIs, storage classes and other resources in a given set of Kubernetes clusters. Sveltos is a freely available and open source. Sveltos is very lightweight and can be installed onto any Kubernetes clusters in minutes.

## How it works
The project follows the Kubernetes [Operator pattern](https://kubernetes.io/docs/concepts/extend-kubernetes/operator/) and it uses [Controllers](https://kubernetes.io/docs/concepts/architecture/controller/) which provides a reconcile function responsible for synchronizing resources until the desired state is reached on the cluster. 

The project requires [ClusterAPI](https://github.com/kubernetes-sigs/cluster-api) to be installed in such cluster. [ClusterAPI](https://github.com/kubernetes-sigs/cluster-api) is a Kubernetes sub-project focused on providing declarative APIs and tooling to simplify provisioning, upgrading, and operating multiple Kubernetes clusters.

## Description 
![sveltos logo](./doc/sveltos.png)

The idea is simple:
1. from the management cluster, selects one or more `clusters` with a Kubernetes [label selector](https://kubernetes.io/docs/concepts/overview/working-with-objects/labels/#label-selectors);
2. lists which `features` need to be deployed on such clusters.

where term:
1. `clusters` represents [CAPI cluster](https://github.com/kubernetes-sigs/cluster-api/blob/main/api/v1beta1/cluster_types.go);
2. `features` represents either an [helm release](https://helm.sh) or a Kubernetes resource.

Here is an example of how to require that any CAPI Cluster with label *env: prod* has following features deployed:
1. Kyverno helm chart (version v2.5.0)
2. kubernetes resource(s) contained in the referenced Secret: *default/storage-class*
3. kubernetes resource(s) contained in the referenced ConfigMap: *default/contour*.

```
apiVersion: config.projectsveltos.io/v1alpha1
kind: ClusterProfile
metadata:
  name: demo
spec:
  clusterSelector: env=prod
  syncMode: Continuous
  helmCharts:
  - repositoryURL: https://kyverno.github.io/kyverno/
    repositoryName: kyverno
    chartName: kyverno/kyverno
    chartVersion: v2.5.0
    releaseName: kyverno-latest
    releaseNamespace: kyverno
    helmChartAction: Install
 policyRefs:
  - name: storage-class
    namespace: default
    kind: Secret
  - name: contour-gateway
    namespace: default
    kind: ConfigMap
```

As soon as a CAPI cluster is a match for above ClusterProfile instance, all referenced features are automatically deployed in such cluster.

## Sveltos in action

![Sveltos in action](doc/SveltosOverview.gif)

To see the full demo, have a look at this [youtube video](https://youtu.be/Ai5Mr9haWKM)

## Features List
1. Flexible cluster selection (see [video](https://youtu.be/Ai5Mr9haWKM))
2. Sync Modes: OneTime, Continuous or DryRun  (see [video](https://youtu.be/gfWN_QJAL6k))
3. Snapshotting (see [video](https://youtu.be/ALcp1_Nj9r4))
4. Rollback (see [video](https://youtu.be/sTo6RcWP1BQ))
5. Conflict detection
6. Declaritive API and CLI [sveltosctl](https://github.com/projectsveltos/sveltosctl)

## Install Sveltos on your laptop using the make cmd
Just execute `make create-cluster` 
The command will:
- create a [KIND](https://sigs.k8s.io/kind) cluster on your laptop;
- install ClusterAPI;
- create a CAPI Cluster with Docker as infrastructure provider;
- install CRD and the Deployment from this project;
- create a ClusterProfile instance;
- modify CAPI Cluster labels so to match ClusterProfile selector.

## Install Sveltos on Docker Desktop
First, enable Kubernetes in Docker Desktop
```
1. from the Docker Dashboard, select the Setting icon, or Preferences icon if you use a macOS.
2. select Kubernetes from the left sidebar.
3. next to Enable Kubernetes, select the checkbox.
4. select Apply & Restart to save the settings and then click Install to confirm.
```

Second, install ClusterAPI
```
https://cluster-api.sigs.k8s.io/user/quick-start.html#install-clusterctl
```

Third, initialize the management cluster
```
clusterctl init --infrastructure docker
```

Fourth, install Sveltos applying this manifest YAML
```
kubectl create -f  https://raw.githubusercontent.com/projectsveltos/cluster-api-feature-manager/main/manifest/manifest.yaml
```

Finally, if you have prometheus operator installed in your management cluster, you can apply following ServiceMonitor
```
kubectl create -f  https://raw.githubusercontent.com/projectsveltos/cluster-api-feature-manager/main/manifest/service_monitor.yaml
```


## Install Sveltos on any local or remote Kubernetes cluster.

First, install ClusterAPI
```
https://cluster-api.sigs.k8s.io/user/quick-start.html#install-clusterctl
```

Second, initialize the management cluster
```
https://cluster-api.sigs.k8s.io/user/quick-start.html#initialize-the-management-cluster
```

Third, install Sveltos applying this manifest YAML
```
kubectl create -f  https://raw.githubusercontent.com/projectsveltos/cluster-api-feature-manager/main/manifest/manifest.yaml
```

# Understanding how to configure and use Sveltos

## ClusterSelector
The clusterSelector field is a Kubernetes [label selector](https://kubernetes.io/docs/concepts/overview/working-with-objects/labels/#resources-that-support-set-based-requirements) that matches against labels on CAPI clusters.

## SyncMode 

SyncMode has three possible options: `Continuous`, `OneTime` and `DryRun`.

### OneTime
OneTime means that when a CAPI Cluster matches a ClusterProfile instance, all the ClusterProfile's helm charts and Kubernetes resources at that point in time will be installed into the CAPI Cluster.
Any change to ClusterProfile (for instance adding one more helm chart or referencing a new ConfigMap/Secret) will not be deployed into the already matching CAPI Clusters.

### Continuous
Continuous means that any change to ClusterProfiles (referencing a new helm chart or a new ConfigMap) will be immediately reconciled into the matching CAPI Clusters.
Reconciled can mean three things: 
1. deploy (when CAPI Cluster matches a ClusterProfile) 
2. update (when ClusterProfile configuration changes and/or any of the referenced ConfigMap/Secret changes);
3. withdraw (when ClusterProfile stops listing an helm release and/or referencing to a ConfigMap/Secret or any of the referenced ConfigMap/Secret is deleted).

Let's take an example. 
ClusterProfile is referencing, in the policyRefs section, following ConfigMap containing a Kyverno policy preventing any ServiceAccount (except cluster-admin) to create/delete a Gateway instance.

```
apiVersion: v1
kind: ConfigMap
metadata:
  name: kyverno-disallow-gateway
  namespace: default
data:
  kyverno.yaml: |
    apiVersion: kyverno.io/v1
    kind: ClusterPolicy
    metadata:
      name: no-gateway
      annotations:
        policies.kyverno.io/title: Block Create,Update,Delete of Gateway instances
        policies.kyverno.io/severity: medium
        policies.kyverno.io/subject: Gateway
        policies.kyverno.io/description: >-
          Management cluster admin controls Gateway's configurations.
    spec:
      validationFailureAction: enforce
      background: false
      rules:
      - name: block-gateway-updates
        match:
          any:
          - resources:
              kinds:
              - Gateway
        exclude:
          any:
          - clusterRoles:
            - cluster-admin
        validate:
          message: "Gateway's configurations is managed by management cluster admin."
          deny:
            conditions:
              - key: "{{request.operation}}"
                operator: In
                value:
                - CREATE
                - DELETE
```

Because ClusterProfile is referencing above ConfigMap, such Kyverno ClusterPolicy *no-gateway* will be deployed in any matching CAPI Clusters.
Because the ClusterProfile syncMode is set to Continuous, any modifications to:
1. ClusterProfiles;
2. the content of the referenced ConfigMaps/Secret 
will result in an update in any of the matching CAPI Clusters.

For instance, continuing with above example, if we modify the content of the ConfigMap by changing the validate part to (note we are adding UPDATE on top of CREATE/DELETE):

```
apiVersion: v1
kind: ConfigMap
metadata:
  name: kyverno-disallow-gateway
  namespace: default
  ...
        validate:
          message: "Gateway's configurations is managed by management cluster admin."
          deny:
            conditions:
              - key: "{{request.operation}}"
                operator: In
                value:
                - CREATE
                - DELETE
                - UPDATE
```

the Kyverno policy  *no-gateway* in each matching CAPI clusters will be update accordingly.

If we modify the ClusterProfile to not reference this policy anymore:

```
apiVersion: config.projectsveltos.io/v1alpha1
kind: ClusterProfile
metadata:
  name: demo
spec:
  ...
  policyRefs:
  - name: storage-class
    namespace: default
```

that will cause the Kyverno ClusterPolicy *no-gateway* to be withdrawn from any matching CAPI cluster.

### DryRun
In a dry-run execution, you can execute a workflow so that the entire flow of the execution (all the operations that are executed in an actual run) is shown, but no actual code is executed and there are no side effects. 

Same applies here. Sometimes it is useful to see what will happen if a ClusterProfile is added/modified/deleted. So potential changes in matching CAPI clusters can be seen, validated and only then eventually applied.

A ClusterProfile in DryRun mode will make no changes to matching clusters. It will though generate a report indicating, per CAPI Cluster, what those changes would be. 

There is a CRD for that, called *ClusterReport*.
But using [sveltosctl](https://github.com/projectsveltos/sveltosctl) is much easier to see what those changes would be.

```
./bin/sveltosctl show dryrun
+-------------------------------------+--------------------------+-----------+----------------+-----------+--------------------------------+------------------+
|               CLUSTER               |      RESOURCE TYPE       | NAMESPACE |      NAME      |  ACTION   |            MESSAGE             | CLUSTER FEATURES |
+-------------------------------------+--------------------------+-----------+----------------+-----------+--------------------------------+------------------+
| default/sveltos-management-workload | helm release             | kyverno   | kyverno-latest | Install   |                                | dryrun           |
| default/sveltos-management-workload | helm release             | nginx     | nginx-latest   | Install   |                                | dryrun           |
| default/sveltos-management-workload | :Pod                     | default   | nginx          | No Action | Object already deployed.       | dryrun           |
|                                     |                          |           |                |           | And policy referenced by       |                  |
|                                     |                          |           |                |           | ClusterProfile has not changed |                  |
|                                     |                          |           |                |           | since last deployment.         |                  |
| default/sveltos-management-workload | kyverno.io:ClusterPolicy |           | no-gateway     | Create    |                                | dryrun           |
+-------------------------------------+--------------------------+-----------+----------------+-----------+--------------------------------+------------------+
```

To see DryRun mode in action, have a look at this [video](https://youtu.be/gfWN_QJAL6k)

## Secrets and ConfigMaps
When, for instance, we want to deploy a `StorageClass` in a subset of CAPI Clusters, we create a `ClusterProfile` instance, with an appropriate cluster selector and then we need to have this ClusterProfile reference the kubernetes resource we want to deploy in each matching cluster.

In this example, we need the StorageClass instance deployed in matching CAPI cluster. We don't need such resource in the management cluster. So where do we put the StorageClass instance in the management class so that ClusterProfile can reference it? We use `Secrets` and `ConfigMaps`.

Both *Secrets* and *ConfigMaps* data fields can be a list of key-value pairs. Any key is acceptable, and as value, there can be multiple objects in yaml or json format.

Secrets are preferred if the data includes sensitive information.

ClusterProfile can reference a ConfigMap and/or Secret, and the ConfigMap/Secret contains the Kubernetes resources we want to deploy in matching CAPI Clusters.

ClusterProfile's PolicyRefs section, is then a list of ConfigMaps/Secrets (identified by name and namespace and kind).

For instance by referecing following *contour-gateway* ConfigMap, a GatewayClass and Gateway instance will be automatically deployed in each matching CAPI clusters.

```
apiVersion: v1
kind: ConfigMap
metadata:
  name: contour-gateway
  namespace: default
data:
  gatewayclass.yaml: |
    kind: GatewayClass
    apiVersion: gateway.networking.k8s.io/v1beta1
    metadata:
      name: contour
    spec:
      controllerName: projectcontour.io/projectcontour/contour
  gateway.yaml: |
    kind: Namespace
    apiVersion: v1
    metadata:
      name: projectcontour
    ---
    kind: Gateway
    apiVersion: gateway.networking.k8s.io/v1beta1
    metadata:
     name: contour
     namespace: projectcontour
    spec:
      gatewayClassName: contour
      listeners:
        - name: http
          protocol: HTTP
          port: 80
          allowedRoutes:
            namespaces:
              from: All
```

## Helm charts
HelmCharts section in above CRD instance, is a list of Helm charts we want to deploy in each CAPI  matching clusters.

[Helm](https://helm.sh) is a CNCF graduated project that serves as a package manager widely used in the community. This project uses [Helm golang SDK](helm.sh/helm/v3/pkg) to deploy all helm charts listed in above ClusterProfile instance.


### List helm charts and resources deployed in a CAPI Cluster.

There is many-to-many mapping between Clusters and ClusterProfile: 
- Multiple ClusterProfiles can match with a CAPI cluster; 
- Multiple CAPI clusters can match with a single ClusterProfile.

As for DryRun, [sveltosctl](https://github.com/projectsveltos/sveltosctl) can be used to properly list all deployed features per CAPI cluster:

```
./bin/sveltosctl show features
+-------------------------------------+--------------------------+-----------+----------------+---------+-------------------------------+------------------+
|               CLUSTER               |      RESOURCE TYPE       | NAMESPACE |      NAME      | VERSION |             TIME              | CLUSTER PROFILES |
+-------------------------------------+--------------------------+-----------+----------------+---------+-------------------------------+------------------+
| default/sveltos-management-workload | helm chart               | kyverno   | kyverno-latest | v2.5.0  | 2022-10-11 20:59:18 -0700 PDT | mgianluc         |
| default/sveltos-management-workload | helm chart               | nginx     | nginx-latest   | 0.14.0  | 2022-10-11 20:59:25 -0700 PDT | mgianluc         |
| default/sveltos-management-workload | helm chart               | mysql     | mysql          | 9.3.3   | 2022-10-11 20:43:41 -0700 PDT | mgianluc         |
| default/sveltos-management-workload | :Pod                     | default   | nginx          | N/A     | 2022-10-12 09:33:25 -0700 PDT | mgianluc         |
| default/sveltos-management-workload | kyverno.io:ClusterPolicy |           | no-gateway     | N/A     | 2022-10-12 09:33:25 -0700 PDT | mgianluc         |
+-------------------------------------+--------------------------+-----------+----------------+---------+-------------------------------+------------------+
```

Otherwise, a new CRD is introduced to easily summarize which features (either helm charts or kubernetes resources) are deployed in a given CAPI cluster because of one or more ClusterProfiles.
Such CRD is called *ClusterConfiguration*.

There is exactly only one ClusterConfiguration for each CAPI Cluster.

Following example shows us that because of ClusterProfile *demo* three helm charts and one Kyverno ClusterPolicy were deployed.


```
apiVersion: v1
items:
- apiVersion: config.projectsveltos.io/v1alpha1
  kind: ClusterConfiguration
  metadata:
    creationTimestamp: "2022-09-19T21:14:15Z"
    generation: 1
    name: sveltos-management-workload
    namespace: default
    ownerReferences:
    - apiVersion: config.projectsveltos.io/v1alpha1
      kind: ClusterProfile
      name: demo2
      uid: f0f93440-95ae-4663-aff7-3b27c1135dfc
    resourceVersion: "45488"
    uid: efa326cb-a7e0-401c-918f-0a9252033856
  status:
    clusterProfileResources:
    - Features:
      - charts:
        - appVersion: v1.7.0
          chartName: kyverno-latest
          chartVersion: v2.5.0
          lastAppliedTime: "2022-09-19T21:14:16Z"
          namespace: kyverno
          repoURL: https://kyverno.github.io/kyverno/
        - appVersion: 2.3.0
          chartName: nginx-latest
          chartVersion: 0.14.0
          lastAppliedTime: "2022-09-19T21:14:23Z"
          namespace: nginx
          repoURL: https://helm.nginx.com/stable
        - appVersion: 1.22.1
          chartName: contour
          chartVersion: 9.1.2
          lastAppliedTime: "2022-09-19T21:17:31Z"
          namespace: projectcontour
          repoURL: https://charts.bitnami.com/bitnami
        featureID: Helm
      - featureID: Resources
        resources:
        - group: kyverno.io
          kind: ClusterPolicy
          lastAppliedTime: "2022-09-19T21:20:18Z"
          name: no-gateway
          owner:
            kind: ConfigMap
            name: kyverno-disallow-gateway
            namespace: default
      clusterProfileName: demo
```


## Detecting conflicts
Multiple ClusterProfiles can match same CAPI cluster. Because of that misconfiguration can happen and need to be detected.

For instance:
1. ClusterProfile A references ConfigMap A containing a Kyverno ClusterPolicy called *no-gateway"
2. ClusterProfile B references ConfigMap B containing a Kyverno ClusterPolicy called *no-gateway"

In such case, ClusterProfile A will be allowed to deploy the Kyverno ClusterPolicy, while ClusterProfile B will report a conflict.

Please note that in following example there is no conflict since both ClusterProfiles are referencing same ConfigMap:
1. ClusterProfile A references ConfigMap A containing a Kyverno ClusterPolicy called *no-gateway"
2. ClusterProfile B references ConfigMap A containing a Kyverno ClusterPolicy called *no-gateway"

Another example of misconfiguration is when two different ClusterProfiles match same CAPI Cluster(s) and both want to deploy same Helm chart in the same namespace.

In such a case, only one ClusterProfile will be elected and given permission to manage a specific helm release in a given CAPI cluster. Other ClusterProfiles will report such misconfiguration.


## Metrics
Sveltos exposes following metrics:
1. projectsveltos_program_resources_time_seconds: time to deploy resources in a CAPI clusters (all ClusterProfiles and all CAPI clusters considered);
2. projectsveltos_program_charts_time_seconds: time to deploy Helm charts in a CAPI clusters (all ClusterProfiles and all CAPI clusters considered);
3. *clusterNamespace*_*clusterName*_program_resources_time_seconds: time to deploy resources in a specific CAPI clusters (all ClusterProfiles considered);
4. *clusterNamespace*_*clusterName*_program_charts_time_seconds: time to deploy Helm charts in a specific CAPI clusters (all ClusterProfiles considered);

### Uninstall CRDs
To delete the CRDs from the cluster:

```sh
make uninstall
```

### Undeploy controller
UnDeploy the controller to the cluster:

```sh
make undeploy
```

## Compatibility with Cluster API and Kubernetes Versions

Sveltos is compatible with the following versions of Cluster API:

|  | Cluster API `v1beta1` (`v1.0.x`) | Cluster API `v1beta1` (`v1.1.x`)  | Cluster API `v1beta1` (`v1.2.x`) |
|---|---|---|---|
|Sveltos `v0.1.0` | ✓ | ✓ | ✓ |

This controller version can install and manage the following versions of Kubernetes:

|  | Sveltos `v0.1.0` |
|---|---|
| Kubernetes 1.23.x | ✓ |
| Kubernetes 1.24.x | ✓ |
| Kubernetes 1.25.x | ✓ |

Test status:

* `✓` tested

## Contributing [![contributions welcome](https://img.shields.io/badge/contributions-welcome-brightgreen.svg?style=flat)](https://github.com/projectsveltos/sveltos-manager/issues)
If you have questions, noticed any bug or want to get the latest project news, you can connect with us in the following ways:
1. Open a bug/feature enhancement on github;
2. Chat with us on the Slack in the [#projectsveltos](https://join.slack.com/t/projectsveltos/shared_invite/zt-1hraownbr-W8NTs6LTimxLPB8Erj8Q6Q) channel

## License

Copyright 2022.

Licensed under the Apache License, Version 2.0 (the "License");
you may not use this file except in compliance with the License.
You may obtain a copy of the License at

    http://www.apache.org/licenses/LICENSE-2.0

Unless required by applicable law or agreed to in writing, software
distributed under the License is distributed on an "AS IS" BASIS,
WITHOUT WARRANTIES OR CONDITIONS OF ANY KIND, either express or implied.
See the License for the specific language governing permissions and
limitations under the License.<|MERGE_RESOLUTION|>--- conflicted
+++ resolved
@@ -5,12 +5,7 @@
 
 # Sveltos
 
-<<<<<<< HEAD
-<img
-src="https://raw.githubusercontent.com/projectsveltos/sveltos-manager/main/logos/logo.png" width="200">
-=======
 <img src="https://raw.githubusercontent.com/projectsveltos/sveltos-manager/main/logos/logo.png" width="200">
->>>>>>> 1555dac1
 
 ## What it is
 Sveltos is tool for policy driven management of kubernetes resources and helm charts in [ClusterAPI](https://github.com/kubernetes-sigs/cluster-api) powered Kubernetes clusters. Sveltos provides declarative APIs to provision  features like Helm charts, ingress controllers, CNIs, storage classes and other resources in a given set of Kubernetes clusters. Sveltos is a freely available and open source. Sveltos is very lightweight and can be installed onto any Kubernetes clusters in minutes.
